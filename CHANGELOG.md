--- conflicted
+++ resolved
@@ -12,12 +12,8 @@
 - 
 - Handle new functionality for prediction intervals in the `plot_forecast` ([#130](https://github.com/etna-team/etna/pull/130))  
 - Add `get_historical_forecasts` to pipelines for forecast estimation at each fold on the historical dataset ([#143](https://github.com/etna-team/etna/pull/143))
-<<<<<<< HEAD
-- Add DeepARNativeModel ([#114](https://github.com/etna-team/etna/pull/114)) 
-=======
 - Add DeepARNativeModel ([#114](https://github.com/etna-team/etna/pull/114))
-
->>>>>>> bdd0e4df
+-
 - 
 - 
 - 
