<<<<<<< HEAD
"""Module with metrics of forecasting quality."""

from sklearn.metrics import mean_absolute_error as mae
from sklearn.metrics import mean_squared_error as mse
from sklearn.metrics import mean_squared_log_error as msle
from sklearn.metrics import median_absolute_error as medae
from sklearn.metrics import r2_score

=======
>>>>>>> 7b37f229
from etna.metrics.base import Metric
from etna.metrics.base import MetricAggregationMode
from etna.metrics.functional_metrics import mae
from etna.metrics.functional_metrics import mape
from etna.metrics.functional_metrics import max_deviation
from etna.metrics.functional_metrics import medae
from etna.metrics.functional_metrics import mse
from etna.metrics.functional_metrics import msle
from etna.metrics.functional_metrics import r2_score
from etna.metrics.functional_metrics import rmse
from etna.metrics.functional_metrics import sign
from etna.metrics.functional_metrics import smape
from etna.metrics.functional_metrics import wape
from etna.metrics.intervals_metrics import Coverage
from etna.metrics.intervals_metrics import Width
from etna.metrics.metrics import MAE
from etna.metrics.metrics import MAPE
from etna.metrics.metrics import MSE
from etna.metrics.metrics import MSLE
from etna.metrics.metrics import R2
from etna.metrics.metrics import RMSE
from etna.metrics.metrics import SMAPE
from etna.metrics.metrics import WAPE
from etna.metrics.metrics import MaxDeviation
from etna.metrics.metrics import MedAE
from etna.metrics.metrics import Sign
from etna.metrics.utils import compute_metrics<|MERGE_RESOLUTION|>--- conflicted
+++ resolved
@@ -1,4 +1,3 @@
-<<<<<<< HEAD
 """Module with metrics of forecasting quality."""
 
 from sklearn.metrics import mean_absolute_error as mae
@@ -7,8 +6,6 @@
 from sklearn.metrics import median_absolute_error as medae
 from sklearn.metrics import r2_score
 
-=======
->>>>>>> 7b37f229
 from etna.metrics.base import Metric
 from etna.metrics.base import MetricAggregationMode
 from etna.metrics.functional_metrics import mae
